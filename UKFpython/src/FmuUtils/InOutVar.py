--- conflicted
+++ resolved
@@ -30,9 +30,6 @@
         self.cov = 1.0
     
     def SetCovariance(self, cov):
-        """
-        This method sets the covariance associated to the data series
-        """
         if cov > 0.0:
             self.cov = cov
             return True
@@ -40,12 +37,6 @@
             print "The covariance must be positive"
             self.cov = cov
             return False
-    
-    def GetCovariance(self):
-        """
-        This method returns the covariance of the data series
-        """
-        return self.cov
      
     def SetObject(self, object):
         """
@@ -98,8 +89,8 @@
         """
         This function returns the value of the data series at the given time. It performs a linear interpolation between the points
         """
-        time = self.dataSeries["time"]
-        data = numpy.squeeze(numpy.asarray(self.dataSeries["data"]))
+        time = self.dataSeries[Strings.TIME_STRING]
+        data = numpy.squeeze(numpy.asarray(self.dataSeries[Strings.DATA_STRING]))
         
         
         if t < time[0] or t > time[-1]:
@@ -119,26 +110,15 @@
             #print "Indexes = ",indexes
             for i in range(N):
                 j = indexes[i]
-<<<<<<< HEAD
                 #print "j=",j
-=======
-                print "j=",j
->>>>>>> 8d84c240
                 T_a = time[indexes[i]]
                 T_b = time[indexes[i+1]]
                 T_0 = min(T_a, T_b)
                 T_1 = max(T_a, T_b)
-<<<<<<< HEAD
                 #print "time ",t," and [",T_0,",",T_1,"]"
                 
                 if j!=N-1 and t >= T_0 and t <= T_1:
                     break
-=======
-                print "time ",t," and [",T_0,",",T_1,"]"
-                
-                if j!=N-1 and t >= T_0 and t <= T_1:
-                	break
->>>>>>> 8d84c240
                 
                 j += 1
             
